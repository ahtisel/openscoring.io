url: "https://openscoring.io" # the base hostname & protocol for your site, e.g. http://example.com
baseurl: "/" # the subpath of your site, e.g. /blog
title: "Openscoring" # the name of your site, e.g. ACME Corp.

markdown: kramdown
highlighter: rouge

defaults:
  -
    scope:
      path: ""
      type: posts
    values:
      layout: post
      permalink: /blog/:year/:month/:day/:title/

  -
    scope:
      path: assets/*
    values:
      sitemap:
        exclude: "yes"

<<<<<<< HEAD
exclude:
  - README.md
=======
sass:
  style: compressed
>>>>>>> afe8c1e1
<|MERGE_RESOLUTION|>--- conflicted
+++ resolved
@@ -21,10 +21,8 @@
       sitemap:
         exclude: "yes"
 
-<<<<<<< HEAD
-exclude:
-  - README.md
-=======
 sass:
   style: compressed
->>>>>>> afe8c1e1
+
+exclude:
+  - README.md